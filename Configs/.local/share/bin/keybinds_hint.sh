--- conflicted
+++ resolved
@@ -34,7 +34,6 @@
     -w     Custom width
     -h     Display this help message
 Example:
-<<<<<<< HEAD
  $(basename $0) -j -p -d '>' -f custom_file.txt -w 80 -h"
 Users can also add a global overrides inside ${hydeConfDir}/hyde.conf
   Available overrides:
@@ -58,13 +57,6 @@
 
     "number": "display name/symbol",
     "61": "/",
-=======
- $0 -j -p -d '>' -f custom_file.txt -w 80 -h"
-
-For mapping key codes, create a file named $keycodeFile and use the following format:
-"number": "symbol",
-example: "61": "/",
->>>>>>> 053169c3
 
 HELP
 }
@@ -182,15 +174,9 @@
 };
 
   def modmask_mapping: { #? Define mapping for modmask numbers represents bitmask
-<<<<<<< HEAD
     "64": " ",  #? SUPER  󰻀 Also added 2 En space ' ' <<<
     "8": "ALT", 
     "4": "CTRL", 
-=======
-    "64": " ",  #? SUPER  󰻀
-    "8": "ALT",
-    "4": "CTRL",
->>>>>>> 053169c3
     "1": "SHIFT",
     "0": " ",
  $([ -f "${modmaskFile}" ] && cat "${modmaskFile}")
@@ -216,12 +202,8 @@
     "XF86MonBrightnessDown" : "󰃜",
     "XF86MonBrightnessUp" : "󰃠",
     "switch:on:Lid Switch" : "󰛧",
-<<<<<<< HEAD
     "backspace" : "󰁮 ",  
     $([ -f "${keyFile}" ] && cat "${keyFile}")
-=======
-    "backspace" : "󰁮 ",
->>>>>>> 053169c3
   };
   def category_mapping: { #? Define Category Names, derive from Dispatcher #? This will serve as the Group header
     "exec" : "Execute a Command:",
@@ -240,12 +222,8 @@
     "workspace" : "Navigate Workspace",
     "movetoworkspace" : "Navigate Workspace",
     "movetoworkspacesilent" : "Navigate Workspace",
-<<<<<<< HEAD
     "changegroupactive" : "Change Active Group",
     $([ -f "${categoryFile}" ] && cat "${categoryFile}")
-=======
-
->>>>>>> 053169c3
   };
 def arg_mapping: { #! Do not Change this used for Demo only... As this will change .args! will be fatal
     "arg2": "mapped_arg2",
@@ -268,7 +246,6 @@
     "mouse" : "Use Mouse"
     $([ -f "${dispatcherFile}" ] && cat "${dispatcherFile}")
   };
-<<<<<<< HEAD
 
 OVERRIDES
 
@@ -279,9 +256,6 @@
 include "hyde-keybinds";
 
   #? Funtions to Convert modmask into Keys, There should be a beter math for this but Im lazy
-=======
-  #? Functions to Convert modmask into Keys, There should be a better math for this but Im lazy
->>>>>>> 053169c3
   #? Also we can just map it manually too
   def get_keys:
     if . == 0 then
@@ -314,30 +288,17 @@
 .keycode |= (get_keycode // .) |  #? Apply the get_keycode transformation
 .key |= (key_mapping[.] // .) | #? Apply the get_key
 # .keybind = (.modmask | tostring // "") + (.key // "") | #! Same as below but without the keycode
-<<<<<<< HEAD
 .keybind = (.modmask | tostring // "") + (.key // "") + ((.keycode // 0) | tostring) | #? Show the keybindings 
-=======
-.keybind = (.modmask | tostring // "") + (.key // "") + ((.keycode // 0) | tostring) | #? Show the keybindings
-
->>>>>>> 053169c3
 .flags = " locked=" + (.locked | tostring) + " mouse=" + (.mouse | tostring) + " release=" + (.release | tostring) + " repeat=" + (.repeat | tostring) + " non_consuming=" + (.non_consuming | tostring) | #? This are the flags repeat,lock etc
 .category |= (category_mapping[.] // .) | #? Group by Categories will be use for headers
 #!if .modmask and .modmask != " " and .modmask != "" then .modmask |= (split(" ") | map(select(length > 0)) | if length > 1 then join("  + ") else .[0] end) else .modmask = "" end |
 if .keybind and .keybind != " " and .keybind != "" then .keybind |= (split(" ") | map(select(length > 0)) | if length > 1 then join("  + ") else .[0] end) else .keybind = "" end |  #? Clean up
   .arg |= (arg_mapping[.] // .) | #? See above for how arg is converted
-<<<<<<< HEAD
  #!    .desc_executable |= gsub(".sh"; "") | #? Maybe Usefull soon removes ".sh" to file  
   #? Creates a key desc... for fallback if  "has description" is false
   .desc_executable |= (executables_mapping[.] // .) | #? exclusive for "exec" dispatchers 
   .desc_dispatcher |= (description_mapping[.] // .)  |  #? for all other dispatchers
   .description = if .has_description == false then "\(.desc_dispatcher) \(.desc_executable)" else.description end
-=======
- #!    .executables |= gsub(".sh"; "") | #? Useful soon
-
-  .executables |= (executables_mapping[.] // .) | #? conversions
-  .description |= (description_mapping[.] // .)    #? Convert to description
-
->>>>>>> 053169c3
 ' #* <---- There is a '   do not delete this'
 )"
 
@@ -377,14 +338,8 @@
 cols=${cols:-999}
 linebreak="$(printf '%.0s━' $(seq 1 ${cols}) "")"
 
-<<<<<<< HEAD
 #! this Part Gives extra laoding time as I don't have efforts to make single space for each class
 metaData="$(jq -r '"\(.category) !=! \(.modmask) !=! \(.key) !=! \(.dispatcher) !=! \(.arg) !=! \(.keybind) !=! \(.description) !=! \(.flags)"' <<< "${jsonData}" | tr -s ' ' | sort -k 1)"
-=======
-#! this Part Gives extra loading time as I don't have efforts to make single space for each class
-metaData="$(echo "${jsonData}" | jq -r '"\(.category) !=! \(.modmask) !=! \(.key) !=! \(.dispatcher) !=! \(.arg) !=! \(.keybind) !=! \(.description) \(.executables) !=! \(.flags)"' | tr -s ' ' | sort -k 1)"
-# echo "$metaData"
->>>>>>> 053169c3
 
 #? This formats the pretty output
 display="$(GROUP <<< "$metaData" | DISPLAY)"
